package handist.mpijunit;

/**
 * Contains various {@link String} constants used to define the behavior of the
 * {@link MpiRunner}.  
 * <p>
 * Some settings (such as the number of mpi processes to use) are specific to 
 * each test class and need to be specified using the {@link MpiConfig} on your
 * test class. They cannot be set using the options presented in this class.
 * 
 * @author Patrick Finnerty
 *
 */
public class Configuration {

	/** 
	 * Option defining what should be done in case the MpiRunner encounters an 
	 * Exception when running the tests. Should be set with command-line option
	 * <em>-Dmpirunner.actionOnFAilure=action</em>. Possible actions are: 
	 * <ul>
	 * <li>{@value #ON_ERROR_ERROR} which marks the tests results as errors. 
	 * 	This is the default behavior.  
	 * <li>{@value #ON_ERROR_SKIP} which marks the tests as skipped as if they 
	 * were marked with the @Ignore annotation.
	 * <li>{@value #ON_ERROR_SILENT} which does not transmit any result for the 
	 * tests   
	 * </ul>
	 */
	public static final String ACTION_ON_ERROR = "mpirunner.actionOnError";
	/** Possible setting for {@link #ACTION_ON_ERROR}, show tests as "Error" */
	public static final String ON_ERROR_ERROR = "error";
	/** Possible setting for {@link #ACTION_ON_ERROR}, do not show any result */
	public static final String ON_ERROR_SILENT = "silent";
	/** Possible setting for {@link #ACTION_ON_ERROR}, show tests as "Skipped" */
	public static final String ON_ERROR_SKIP = "skip";
	/** Default action for {@link #ACTION_ON_ERROR}, is {@link #ON_ERROR_ERROR} */
	public static final String ACTION_ON_ERROR_DEFAULT = ON_ERROR_ERROR;
	/**
	 * Command line option to choose whether the <em>mpirun</em> process should
	 * actually be launched. Can be set by the JVM argument <em>-Dmpirunner.dryRun=true/false</em>. 
	 * By default, it is set to <code>false</code>, meaning that the  
	 * {@link MpiRunner} will try to launch a <em>mpirun</em> process. 
	 * <p>
	 * However, if this option is set to <code>true</code>, the 
	 * {@link MpiRunner} will only try to parse the {@link Notification} 
	 * recordings. In addition, the recordings will be kept on the system 
	 * regardless of what is set for option {@link #KEEP_NOTIFICATIONS}.   
	 * <p>
	 * This can be useful if you want to parse the test results from a different 
	 * system on your local machine. 
	 */
	public static final String DRY_RUN = "mpirunner.dryRun";
	/** Default setting for {@link #DRY_RUN} */
	public static final String DRY_RUN_DEFAULT = "false";
	/**
	 * Command line option used to define the <em>-Djava.library.path</em> 
	 * option of the mpi process launched by the {@link MpiRunner}. Set it by 
	 * defining <em>-Dmpirunner.javaLibraryPath=path/to/native/libs</em>.  
	 * This setting  has no default value. If it is not set, no particular 
	 * java library path will be set for the processes launched by the 
	 * {@link MpiRunner}.  
	 */
	public static final String JAVA_LIBRARY_PATH = "mpirunner.javaLibraryPath";
			
	/**
	 * Command line option to define the MPI implementation used to launch the 
	 * mpi tests. This can be used to run a script rather than the "mpirun" 
	 * command. Set this setting with <em>-Dmpirunner.mpiImpl=implementation</em>.
	 * <p>
	 * Current supported implementations are:
	 * <ul>
	 * <li>{@value #MPI_IMPL_NATIVE}
	 * <li>{@value #MPI_IMPL_MPJMULTICORE}
	 * </ul>
	 * In the {@link #MPI_IMPL_NATIVE} implementation, the <em>mpirun</em> command will be used. 
	 * You can set the options of that command by setting the {@value #MPIRUN_OPTION}
	 * variable. 
	 * <p>
	 * In the
	 */
<<<<<<< HEAD
	public static final String MPI_IMPL = "mpirunner.mpirunCmd";
=======
	public static final String MPI_IMPL = "mpirunner.mpiImpl";
>>>>>>> 29e0d322
	
	/** 
	 * Possible option for the MPI implementation used to launch the tests. 
	 * When using the <em>native</em> implementation, be careful of the fact you
	 * will need to provide the path to the shared objects bindings to the MPI
	 * library you are using. You can do this by setting option 
	 * {@link #JAVA_LIBRARY_PATH}. You can also give additional arguments to the
	 * <em>mpirun</em> command by setting {@link #MPIRUN_OPTION}.  
	 */ 
	public static final String MPI_IMPL_NATIVE = "native";
	/** 
	 * Possible option for the MPI implementation used to launch the tests.
	 * <p>
	 * When using the MPJ multicore configuration, you will need to set 
	 * <em>MPJ_HOME</em> as an environment variable as this is needed by the MPJ
	 * library to run correctly. We refer you to 
	 * <a href="http://mpj-express.org/">the MPJ Express website</a> for
	 * downloads and documentation.   
	 */
	public static final String MPI_IMPL_MPJMULTICORE = "mpj-multicore";
	
	/** Default setting for {@link #MPI_IMPL} : {@value #MPI_IMPL_DEFAULT} */
	public static final String MPI_IMPL_DEFAULT = MPI_IMPL_MPJMULTICORE;
	
	/**
	 * Settings to give options to the <em>mpirun</em> command when a 
	 * <em>native</em> MPI implementation id used. Is not set by default (by 
	 * default, no options are passed to the <em>mpirun</em> command except 
	 * <em>-np X</em> where X is the number of processes requested by your test 
	 * class). 
	 */
	public static final String MPIRUN_OPTION = "mpirunner.mpirunOptions";
	
	/**
	 * Option to specify the directory in which the notifications of each mpi 
	 * process will be placed. Set it using <em>-Dmpirunner.notificationsPath=direcotryToNotifications</em>.
	 * If the directory does not exist, it will be created. However, note that
	 * the recording files are deleted by default by the {@link MpiRunner}
	 * after they are parsed. To keep the recordings, set {@link #KEEP_NOTIFICATIONS}
	 * to true. 
	 */
	public static final String NOTIFICATIONS_PATH = "mpirunner.notificationsPath";
	
	/**
	 * Command line option used to choose whether the files containing the 
	 * {@link Notification}s that are made to the RunNotifier in each MPI 
	 * process should be kept after the tests' execution. Set it by defining 
	 * <em>-Dmpirunner.keepNotifications=true/false</em>. This option is 
	 * <code>false</code> by default, meaning these files will deleted after 
	 * they are parsed.
	 * <p>
	 * This can be useful if you want to parse the results on a different system
	 * then the one they were executed on. For instance, I find it convenient to
	 * run the tests on a server with this option set to <code>true</code>, 
	 * download the notification recordings and parse the results on my personal
	 * machine using the {@link #DRY_RUN} option.  
	 */
	public static final String KEEP_NOTIFICATIONS = "mpirunner.keepNotifications";
	/** 
	 * Default setting for {@link #KEEP_NOTIFICATIONS}, is 
	 * {@value #KEEP_NOTIFICATIONS_DEFAULT} 
	 */
	public static final String KEEP_NOTIFICATIONS_DEFAULT = "false";
}
<|MERGE_RESOLUTION|>--- conflicted
+++ resolved
@@ -1,149 +1,143 @@
-package handist.mpijunit;
-
-/**
- * Contains various {@link String} constants used to define the behavior of the
- * {@link MpiRunner}.  
- * <p>
- * Some settings (such as the number of mpi processes to use) are specific to 
- * each test class and need to be specified using the {@link MpiConfig} on your
- * test class. They cannot be set using the options presented in this class.
- * 
- * @author Patrick Finnerty
- *
- */
-public class Configuration {
-
-	/** 
-	 * Option defining what should be done in case the MpiRunner encounters an 
-	 * Exception when running the tests. Should be set with command-line option
-	 * <em>-Dmpirunner.actionOnFAilure=action</em>. Possible actions are: 
-	 * <ul>
-	 * <li>{@value #ON_ERROR_ERROR} which marks the tests results as errors. 
-	 * 	This is the default behavior.  
-	 * <li>{@value #ON_ERROR_SKIP} which marks the tests as skipped as if they 
-	 * were marked with the @Ignore annotation.
-	 * <li>{@value #ON_ERROR_SILENT} which does not transmit any result for the 
-	 * tests   
-	 * </ul>
-	 */
-	public static final String ACTION_ON_ERROR = "mpirunner.actionOnError";
-	/** Possible setting for {@link #ACTION_ON_ERROR}, show tests as "Error" */
-	public static final String ON_ERROR_ERROR = "error";
-	/** Possible setting for {@link #ACTION_ON_ERROR}, do not show any result */
-	public static final String ON_ERROR_SILENT = "silent";
-	/** Possible setting for {@link #ACTION_ON_ERROR}, show tests as "Skipped" */
-	public static final String ON_ERROR_SKIP = "skip";
-	/** Default action for {@link #ACTION_ON_ERROR}, is {@link #ON_ERROR_ERROR} */
-	public static final String ACTION_ON_ERROR_DEFAULT = ON_ERROR_ERROR;
-	/**
-	 * Command line option to choose whether the <em>mpirun</em> process should
-	 * actually be launched. Can be set by the JVM argument <em>-Dmpirunner.dryRun=true/false</em>. 
-	 * By default, it is set to <code>false</code>, meaning that the  
-	 * {@link MpiRunner} will try to launch a <em>mpirun</em> process. 
-	 * <p>
-	 * However, if this option is set to <code>true</code>, the 
-	 * {@link MpiRunner} will only try to parse the {@link Notification} 
-	 * recordings. In addition, the recordings will be kept on the system 
-	 * regardless of what is set for option {@link #KEEP_NOTIFICATIONS}.   
-	 * <p>
-	 * This can be useful if you want to parse the test results from a different 
-	 * system on your local machine. 
-	 */
-	public static final String DRY_RUN = "mpirunner.dryRun";
-	/** Default setting for {@link #DRY_RUN} */
-	public static final String DRY_RUN_DEFAULT = "false";
-	/**
-	 * Command line option used to define the <em>-Djava.library.path</em> 
-	 * option of the mpi process launched by the {@link MpiRunner}. Set it by 
-	 * defining <em>-Dmpirunner.javaLibraryPath=path/to/native/libs</em>.  
-	 * This setting  has no default value. If it is not set, no particular 
-	 * java library path will be set for the processes launched by the 
-	 * {@link MpiRunner}.  
-	 */
-	public static final String JAVA_LIBRARY_PATH = "mpirunner.javaLibraryPath";
-			
-	/**
-	 * Command line option to define the MPI implementation used to launch the 
-	 * mpi tests. This can be used to run a script rather than the "mpirun" 
-	 * command. Set this setting with <em>-Dmpirunner.mpiImpl=implementation</em>.
-	 * <p>
-	 * Current supported implementations are:
-	 * <ul>
-	 * <li>{@value #MPI_IMPL_NATIVE}
-	 * <li>{@value #MPI_IMPL_MPJMULTICORE}
-	 * </ul>
-	 * In the {@link #MPI_IMPL_NATIVE} implementation, the <em>mpirun</em> command will be used. 
-	 * You can set the options of that command by setting the {@value #MPIRUN_OPTION}
-	 * variable. 
-	 * <p>
-	 * In the
-	 */
-<<<<<<< HEAD
-	public static final String MPI_IMPL = "mpirunner.mpirunCmd";
-=======
-	public static final String MPI_IMPL = "mpirunner.mpiImpl";
->>>>>>> 29e0d322
-	
-	/** 
-	 * Possible option for the MPI implementation used to launch the tests. 
-	 * When using the <em>native</em> implementation, be careful of the fact you
-	 * will need to provide the path to the shared objects bindings to the MPI
-	 * library you are using. You can do this by setting option 
-	 * {@link #JAVA_LIBRARY_PATH}. You can also give additional arguments to the
-	 * <em>mpirun</em> command by setting {@link #MPIRUN_OPTION}.  
-	 */ 
-	public static final String MPI_IMPL_NATIVE = "native";
-	/** 
-	 * Possible option for the MPI implementation used to launch the tests.
-	 * <p>
-	 * When using the MPJ multicore configuration, you will need to set 
-	 * <em>MPJ_HOME</em> as an environment variable as this is needed by the MPJ
-	 * library to run correctly. We refer you to 
-	 * <a href="http://mpj-express.org/">the MPJ Express website</a> for
-	 * downloads and documentation.   
-	 */
-	public static final String MPI_IMPL_MPJMULTICORE = "mpj-multicore";
-	
-	/** Default setting for {@link #MPI_IMPL} : {@value #MPI_IMPL_DEFAULT} */
-	public static final String MPI_IMPL_DEFAULT = MPI_IMPL_MPJMULTICORE;
-	
-	/**
-	 * Settings to give options to the <em>mpirun</em> command when a 
-	 * <em>native</em> MPI implementation id used. Is not set by default (by 
-	 * default, no options are passed to the <em>mpirun</em> command except 
-	 * <em>-np X</em> where X is the number of processes requested by your test 
-	 * class). 
-	 */
-	public static final String MPIRUN_OPTION = "mpirunner.mpirunOptions";
-	
-	/**
-	 * Option to specify the directory in which the notifications of each mpi 
-	 * process will be placed. Set it using <em>-Dmpirunner.notificationsPath=direcotryToNotifications</em>.
-	 * If the directory does not exist, it will be created. However, note that
-	 * the recording files are deleted by default by the {@link MpiRunner}
-	 * after they are parsed. To keep the recordings, set {@link #KEEP_NOTIFICATIONS}
-	 * to true. 
-	 */
-	public static final String NOTIFICATIONS_PATH = "mpirunner.notificationsPath";
-	
-	/**
-	 * Command line option used to choose whether the files containing the 
-	 * {@link Notification}s that are made to the RunNotifier in each MPI 
-	 * process should be kept after the tests' execution. Set it by defining 
-	 * <em>-Dmpirunner.keepNotifications=true/false</em>. This option is 
-	 * <code>false</code> by default, meaning these files will deleted after 
-	 * they are parsed.
-	 * <p>
-	 * This can be useful if you want to parse the results on a different system
-	 * then the one they were executed on. For instance, I find it convenient to
-	 * run the tests on a server with this option set to <code>true</code>, 
-	 * download the notification recordings and parse the results on my personal
-	 * machine using the {@link #DRY_RUN} option.  
-	 */
-	public static final String KEEP_NOTIFICATIONS = "mpirunner.keepNotifications";
-	/** 
-	 * Default setting for {@link #KEEP_NOTIFICATIONS}, is 
-	 * {@value #KEEP_NOTIFICATIONS_DEFAULT} 
-	 */
-	public static final String KEEP_NOTIFICATIONS_DEFAULT = "false";
-}
+package handist.mpijunit;
+
+/**
+ * Contains various {@link String} constants used to define the behavior of the
+ * {@link MpiRunner}.  
+ * <p>
+ * Some settings (such as the number of mpi processes to use) are specific to 
+ * each test class and need to be specified using the {@link MpiConfig} on your
+ * test class. They cannot be set using the options presented in this class.
+ * 
+ * @author Patrick Finnerty
+ *
+ */
+public class Configuration {
+
+	/** 
+	 * Option defining what should be done in case the MpiRunner encounters an 
+	 * Exception when running the tests. Should be set with command-line option
+	 * <em>-Dmpirunner.actionOnFAilure=action</em>. Possible actions are: 
+	 * <ul>
+	 * <li>{@value #ON_ERROR_ERROR} which marks the tests results as errors. 
+	 * 	This is the default behavior.  
+	 * <li>{@value #ON_ERROR_SKIP} which marks the tests as skipped as if they 
+	 * were marked with the @Ignore annotation.
+	 * <li>{@value #ON_ERROR_SILENT} which does not transmit any result for the 
+	 * tests   
+	 * </ul>
+	 */
+	public static final String ACTION_ON_ERROR = "mpirunner.actionOnError";
+	/** Possible setting for {@link #ACTION_ON_ERROR}, show tests as "Error" */
+	public static final String ON_ERROR_ERROR = "error";
+	/** Possible setting for {@link #ACTION_ON_ERROR}, do not show any result */
+	public static final String ON_ERROR_SILENT = "silent";
+	/** Possible setting for {@link #ACTION_ON_ERROR}, show tests as "Skipped" */
+	public static final String ON_ERROR_SKIP = "skip";
+	/** Default action for {@link #ACTION_ON_ERROR}, is {@link #ON_ERROR_ERROR} */
+	public static final String ACTION_ON_ERROR_DEFAULT = ON_ERROR_ERROR;
+	/**
+	 * Command line option to choose whether the <em>mpirun</em> process should
+	 * actually be launched. Can be set by the JVM argument <em>-Dmpirunner.dryRun=true/false</em>. 
+	 * By default, it is set to <code>false</code>, meaning that the  
+	 * {@link MpiRunner} will try to launch a <em>mpirun</em> process. 
+	 * <p>
+	 * However, if this option is set to <code>true</code>, the 
+	 * {@link MpiRunner} will only try to parse the {@link Notification} 
+	 * recordings. In addition, the recordings will be kept on the system 
+	 * regardless of what is set for option {@link #KEEP_NOTIFICATIONS}.   
+	 * <p>
+	 * This can be useful if you want to parse the test results from a different 
+	 * system on your local machine. 
+	 */
+	public static final String DRY_RUN = "mpirunner.dryRun";
+	/** Default setting for {@link #DRY_RUN} */
+	public static final String DRY_RUN_DEFAULT = "false";
+	/**
+	 * Command line option used to define the <em>-Djava.library.path</em> 
+	 * option of the mpi process launched by the {@link MpiRunner}. Set it by 
+	 * defining <em>-Dmpirunner.javaLibraryPath=path/to/native/libs</em>.  
+	 * This setting  has no default value. If it is not set, no particular 
+	 * java library path will be set for the processes launched by the 
+	 * {@link MpiRunner}.  
+	 */
+	public static final String JAVA_LIBRARY_PATH = "mpirunner.javaLibraryPath";
+			
+	/**
+	 * Command line option to define the MPI implementation used to launch the 
+	 * mpi tests. This can be used to run a script rather than the "mpirun" 
+	 * command. Set this setting with <em>-Dmpirunner.mpiImpl=implementation</em>.
+	 * <p>
+	 * Current supported implementations are:
+	 * <ul>
+	 * <li>{@value #MPI_IMPL_NATIVE}
+	 * <li>{@value #MPI_IMPL_MPJMULTICORE}
+	 * </ul>
+	 * In the {@link #MPI_IMPL_NATIVE} implementation, the <em>mpirun</em> command will be used. 
+	 * You can set the options of that command by setting the {@value #MPIRUN_OPTION}
+	 * variable. 
+	 */
+	public static final String MPI_IMPL = "mpirunner.mpiImpl";
+	
+	/** 
+	 * Possible option for the MPI implementation used to launch the tests. 
+	 * When using the <em>native</em> implementation, be careful of the fact you
+	 * will need to provide the path to the shared objects bindings to the MPI
+	 * library you are using. You can do this by setting option 
+	 * {@link #JAVA_LIBRARY_PATH}. You can also give additional arguments to the
+	 * <em>mpirun</em> command by setting {@link #MPIRUN_OPTION}.  
+	 */ 
+	public static final String MPI_IMPL_NATIVE = "native";
+	/** 
+	 * Possible option for the MPI implementation used to launch the tests.
+	 * <p>
+	 * When using the MPJ multicore configuration, you will need to set 
+	 * <em>MPJ_HOME</em> as an environment variable as this is needed by the MPJ
+	 * library to run correctly. We refer you to 
+	 * <a href="http://mpj-express.org/">the MPJ Express website</a> for
+	 * downloads and documentation.   
+	 */
+	public static final String MPI_IMPL_MPJMULTICORE = "mpj-multicore";
+	
+	/** Default setting for {@link #MPI_IMPL} : {@value #MPI_IMPL_DEFAULT} */
+	public static final String MPI_IMPL_DEFAULT = MPI_IMPL_MPJMULTICORE;
+	
+	/**
+	 * Settings to give options to the <em>mpirun</em> command when a 
+	 * <em>native</em> MPI implementation id used. Is not set by default (by 
+	 * default, no options are passed to the <em>mpirun</em> command except 
+	 * <em>-np X</em> where X is the number of processes requested by your test 
+	 * class). 
+	 */
+	public static final String MPIRUN_OPTION = "mpirunner.mpirunOptions";
+	
+	/**
+	 * Option to specify the directory in which the notifications of each mpi 
+	 * process will be placed. Set it using <em>-Dmpirunner.notificationsPath=direcotryToNotifications</em>.
+	 * If the directory does not exist, it will be created. However, note that
+	 * the recording files are deleted by default by the {@link MpiRunner}
+	 * after they are parsed. To keep the recordings, set {@link #KEEP_NOTIFICATIONS}
+	 * to true. 
+	 */
+	public static final String NOTIFICATIONS_PATH = "mpirunner.notificationsPath";
+	
+	/**
+	 * Command line option used to choose whether the files containing the 
+	 * {@link Notification}s that are made to the RunNotifier in each MPI 
+	 * process should be kept after the tests' execution. Set it by defining 
+	 * <em>-Dmpirunner.keepNotifications=true/false</em>. This option is 
+	 * <code>false</code> by default, meaning these files will deleted after 
+	 * they are parsed.
+	 * <p>
+	 * This can be useful if you want to parse the results on a different system
+	 * then the one they were executed on. For instance, I find it convenient to
+	 * run the tests on a server with this option set to <code>true</code>, 
+	 * download the notification recordings and parse the results on my personal
+	 * machine using the {@link #DRY_RUN} option.  
+	 */
+	public static final String KEEP_NOTIFICATIONS = "mpirunner.keepNotifications";
+	/** 
+	 * Default setting for {@link #KEEP_NOTIFICATIONS}, is 
+	 * {@value #KEEP_NOTIFICATIONS_DEFAULT} 
+	 */
+	public static final String KEEP_NOTIFICATIONS_DEFAULT = "false";
+}